--- conflicted
+++ resolved
@@ -2,19 +2,12 @@
 # distutils: libraries = "fastlz"
 # distutils: library_dirs = "."
 cimport cfastlz
-<<<<<<< HEAD
-
-cpdef bytes compress(bytes in_buf):
-    cdef int N, M
-
-=======
 from libc.stdint cimport uint8_t
 
 
 cpdef bytes compress(bytes in_buf):
     cdef int N, M
 
->>>>>>> b6be6d87
     N = len(in_buf)
 
     # The minimum input buffer size is 16.
@@ -28,11 +21,7 @@
     output = bytearray(M)
 
     # wrap byte arrays to c arrays for the call
-<<<<<<< HEAD
-    fcret = cfastlz.fastlz_compress(<const unsigned char*>in_buf, N, <unsigned char*> output)
-=======
     fcret = cfastlz.fastlz_compress(<const uint8_t*>in_buf, N, <uint8_t*> output)
->>>>>>> b6be6d87
 
     if fcret <=0:
         return None
@@ -40,10 +29,7 @@
     # Return the compressed data as a bytes object
     return bytes(output[:fcret])
 
-<<<<<<< HEAD
-=======
 
->>>>>>> b6be6d87
 cpdef bytes decompress(bytes in_buf):
     cdef int N, M
 
@@ -58,11 +44,7 @@
     output = bytearray(M)
 
     # wrap byte arrays to c arrays for the call
-<<<<<<< HEAD
-    fcret = cfastlz.fastlz_decompress(<const unsigned char*> in_buf, N, <unsigned char*> output, M)
-=======
     fcret = cfastlz.fastlz_decompress(<const uint8_t*> in_buf, N, <uint8_t*> output, M)
->>>>>>> b6be6d87
 
     # If error occurs, e.g. the compressed data is corrupted or the output buffer is not large enough, then 0 (zero)
     if fcret <=0:
